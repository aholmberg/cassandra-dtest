--- conflicted
+++ resolved
@@ -93,67 +93,4 @@
             query_c1c2(n3cursor, n, ConsistencyLevel.ALL)
 
         for n in xrange(30,1000):
-<<<<<<< HEAD
-            query_c1c2(n3cursor, n, ConsistencyLevel.ALL)
-
-    @since('2.1')
-    def consistent_reads_after_relocate_test(self):
-        debug("Creating a ring")
-        cluster = self.cluster
-        cluster.set_configuration_options(values={
-                'initial_token': None, 
-                'num_tokens': 10,
-                'hinted_handoff_enabled' : False, 
-                'write_request_timeout_in_ms' : 60000, 
-                'read_request_timeout_in_ms' : 60000, 
-                'dynamic_snitch_badness_threshold' : 0.0}, batch_commitlog=True)
-    
-        cluster.populate(3).start()
-        [node1, node2, node3] = cluster.nodelist()
-        cluster.start()
-       
-        debug("Set to talk to node 2")
-        n2cursor = self.patient_cql_connection(node2)
-        self.create_ks(n2cursor, 'ks', 2)
-        create_c1c2_table(self, n2cursor)
-
-        debug("Generating some data for all nodes")
-        for n in xrange(10,20):
-            insert_c1c2(n2cursor, n, ConsistencyLevel.ALL)
-
-        node1.flush()
-        debug("Taking down node3")
-        node3.stop(wait_other_notice=True)
-        
-        debug("Writing data to node2")
-        for n in xrange(30,1000):
-            insert_c1c2(n2cursor, n, ConsistencyLevel.ONE)
-        node2.flush()
-
-        debug("Restart node3")
-        node3.start(wait_other_notice=True)
-        
-        debug("Getting token from node 1")
-        n1cursor = self.patient_cql_connection(node1)
-        tokens = n1cursor.execute('SELECT tokens FROM system.local')
-
-        debug("Relocate tokens from node1 to node3")
-        tl = " ".join(str(t) for t in list(tokens[0])[:8])
-        cmd = "taketoken %s" % tl
-        debug(cmd)
-        node3.nodetool(cmd)
-        time.sleep(2)
-
-        tokens = n1cursor.execute('SELECT tokens FROM system.local')
-        debug("%s" % tokens)
-        self.assertEqual(len(tokens[0]), 2)
-
-        debug("Checking that no data was lost")
-        for n in xrange(10,20):
-            query_c1c2(n2cursor, n, ConsistencyLevel.ALL)
-
-        for n in xrange(30,1000):
-            query_c1c2(n2cursor, n, ConsistencyLevel.ALL)
-=======
-            query_c1c2(n3cursor, n, 'ALL')
->>>>>>> a23a80a8
+            query_c1c2(n3cursor, n, ConsistencyLevel.ALL)