import os
import random
import re
import shutil
import subprocess
import tempfile
import threading
import time

from cassandra import ConsistencyLevel
from cassandra.concurrent import execute_concurrent_with_args
from ccmlib.node import NodeError

from assertions import assert_almost_equal, assert_one
from dtest import Tester, debug
from tools import (InterruptBootstrap, KillOnBootstrap, known_failure,
                   new_node, no_vnodes, query_c1c2, since)


class TestBootstrap(Tester):

    def check_bootstrap_state(self, node, expected_state):
        session = self.patient_exclusive_cql_connection(node)
        rows = session.execute("SELECT bootstrapped FROM system.local WHERE key='local'")
        self.assertEqual(rows[0][0], expected_state)

    def __init__(self, *args, **kwargs):
        kwargs['cluster_options'] = {'start_rpc': 'true'}
        # Ignore these log patterns:
        self.ignore_log_patterns = [
            # This one occurs when trying to send the migration to a
            # node that hasn't started yet, and when it does, it gets
            # replayed and everything is fine.
            r'Can\'t send migration request: node.*is down',
            # ignore streaming error during bootstrap
            r'Exception encountered during startup',
            r'Streaming error occurred'
        ]
        Tester.__init__(self, *args, **kwargs)
        self.allow_log_errors = True

    def _base_bootstrap_test(self, bootstrap):
        cluster = self.cluster
        tokens = cluster.balanced_tokens(2)
        cluster.set_configuration_options(values={'num_tokens': 1})

        debug("[node1, node2] tokens: %r" % (tokens,))

        keys = 10000

        # Create a single node cluster
        cluster.populate(1)
        node1 = cluster.nodelist()[0]
        node1.set_configuration_options(values={'initial_token': tokens[0]})
        cluster.start(wait_other_notice=True)

        session = self.patient_cql_connection(node1)
        self.create_ks(session, 'ks', 1)
        self.create_cf(session, 'cf', columns={'c1': 'text', 'c2': 'text'})

        # record the size before inserting any of our own data
        empty_size = node1.data_size()
        debug("node1 empty size : %s" % float(empty_size))

        insert_statement = session.prepare("INSERT INTO ks.cf (key, c1, c2) VALUES (?, 'value1', 'value2')")
        execute_concurrent_with_args(session, insert_statement, [['k%d' % k] for k in range(keys)])

        node1.flush()
        node1.compact()
        initial_size = node1.data_size()
        debug("node1 size before bootstrapping node2: %s" % float(initial_size))

        # Reads inserted data all during the bootstrap process. We shouldn't
        # get any error
        reader = self.go(lambda _: query_c1c2(session, random.randint(0, keys - 1), ConsistencyLevel.ONE))

        # Bootstrapping a new node
        node2 = bootstrap(cluster, tokens[1])
        node2.compact()

        reader.check()
        node1.cleanup()
        debug("node1 size after cleanup: %s" % float(node1.data_size()))
        node1.compact()
        debug("node1 size after compacting: %s" % float(node1.data_size()))
        time.sleep(.5)
        reader.check()

        debug("node2 size after compacting: %s" % float(node2.data_size()))

        size1 = float(node1.data_size())
        size2 = float(node2.data_size())
        assert_almost_equal(size1, size2, error=0.3)
        assert_almost_equal(float(initial_size - empty_size), 2 * (size1 - float(empty_size)))

        self.check_bootstrap_state(node2, 'COMPLETED')

    @no_vnodes()
    def simple_bootstrap_test(self):
        def bootstrap(cluster, token):
            node2 = new_node(cluster)
            node2.set_configuration_options(values={'initial_token': token})
            node2.start(wait_for_binary_proto=True)
            return node2

        self._base_bootstrap_test(bootstrap)

    @no_vnodes()
    def bootstrap_on_write_survey_test(self):
        def bootstrap_on_write_survey_and_join(cluster, token):
            node2 = new_node(cluster)
            node2.set_configuration_options(values={'initial_token': token})
            node2.start(jvm_args=["-Dcassandra.write_survey=true"], wait_for_binary_proto=True)

            self.assertTrue(len(node2.grep_log('Startup complete, but write survey mode is active, not becoming an active ring member.')))
            self.check_bootstrap_state(node2, 'IN_PROGRESS')
            node2.nodetool("join")
            self.assertTrue(len(node2.grep_log('Leaving write survey mode and joining ring at operator request')))
            return node2

        self._base_bootstrap_test(bootstrap_on_write_survey_and_join)

    def simple_bootstrap_test_nodata(self):
        """
        @jira_ticket CASSANDRA-11010
        Test that bootstrap completes if streaming from nodes with no data
        """

        cluster = self.cluster
        # Create a two-node cluster
        cluster.populate(2)
        cluster.start(wait_other_notice=True)

        # Bootstrapping a new node
        node3 = new_node(cluster)
        node3.start(wait_for_binary_proto=True, wait_other_notice=True)

        self.check_bootstrap_state(node3, 'COMPLETED')

    def read_from_bootstrapped_node_test(self):
        """
        Test bootstrapped node sees existing data
        @jira_ticket CASSANDRA-6648
        """
        cluster = self.cluster
        cluster.populate(3)
        cluster.start()

        node1 = cluster.nodes['node1']
        node1.stress(['write', 'n=10K', '-rate', 'threads=8'])

        session = self.patient_cql_connection(node1)
        stress_table = 'keyspace1.standard1'
        original_rows = list(session.execute("SELECT * FROM %s" % (stress_table,)))

        node4 = new_node(cluster)
        node4.start(wait_for_binary_proto=True)

        session = self.patient_exclusive_cql_connection(node4)
        new_rows = list(session.execute("SELECT * FROM %s" % (stress_table,)))
        self.assertEquals(original_rows, new_rows)

    @known_failure(failure_source='cassandra',
                   jira_url='https://issues.apache.org/jira/browse/CASSANDRA-11414',
                   flaky=True)
    @since('2.2')
    def resumable_bootstrap_test(self):
        """
        Test resuming bootstrap after data streaming failure
        """

        cluster = self.cluster
        cluster.populate(2).start(wait_other_notice=True)

        node1 = cluster.nodes['node1']
        node1.stress(['write', 'n=100K', 'cl=TWO', '-schema', 'replication(factor=2)', '-rate', 'threads=50'])
        cluster.flush()

        # kill node1 in the middle of streaming to let it fail
        t = InterruptBootstrap(node1)
        t.start()

        # start bootstrapping node3 and wait for streaming
        node3 = new_node(cluster)
        node3.set_configuration_options(values={'stream_throughput_outbound_megabits_per_sec': 1})
        # keep timeout low so that test won't hang
        node3.set_configuration_options(values={'streaming_socket_timeout_in_ms': 1000})
        try:
            node3.start(wait_other_notice=False)
        except NodeError:
            pass  # node doesn't start as expected
        t.join()

        # wait for node3 ready to query
        node3.watch_log_for("Starting listening for CQL clients")
        mark = node3.mark_log()
        # check if node3 is still in bootstrap mode
        session = self.patient_exclusive_cql_connection(node3)
        rows = list(session.execute("SELECT bootstrapped FROM system.local WHERE key='local'"))
        self.assertEqual(len(rows), 1)
        self.assertEqual(rows[0][0], 'IN_PROGRESS')
        # bring back node1 and invoke nodetool bootstrap to resume bootstrapping
        node1.start(wait_other_notice=True)
        node3.nodetool('bootstrap resume')

        node3.watch_log_for("Resume complete", from_mark=mark)
        self.check_bootstrap_state(node3, 'COMPLETED')

        # cleanup to guarantee each node will only have sstables of its ranges
        cluster.cleanup()

        debug("Check data is present")
        # Let's check stream bootstrap completely transferred data
        stdout, stderr = node3.stress(['read', 'n=100k', "no-warmup", '-schema',
                                       'replication(factor=2)', '-rate', 'threads=8'],
                                      capture_output=True)

        if stdout is not None:
            self.assertNotIn("FAILURE", stdout)

    @since('2.2')
    def bootstrap_with_reset_bootstrap_state_test(self):
        """Test bootstrap with resetting bootstrap progress"""

        cluster = self.cluster
        cluster.set_configuration_options(values={'stream_throughput_outbound_megabits_per_sec': 1})
        cluster.populate(2).start(wait_other_notice=True)

        node1 = cluster.nodes['node1']
        node1.stress(['write', 'n=100K', '-schema', 'replication(factor=2)'])
        node1.flush()

        # kill node1 in the middle of streaming to let it fail
        t = InterruptBootstrap(node1)
        t.start()

        # start bootstrapping node3 and wait for streaming
        node3 = new_node(cluster)
        try:
            node3.start()
        except NodeError:
            pass  # node doesn't start as expected
        t.join()
        node1.start()

        # restart node3 bootstrap with resetting bootstrap progress
        node3.stop()
        mark = node3.mark_log()
        node3.start(jvm_args=["-Dcassandra.reset_bootstrap_progress=true"])
        # check if we reset bootstrap state
        node3.watch_log_for("Resetting bootstrap progress to start fresh", from_mark=mark)
        # wait for node3 ready to query
        node3.watch_log_for("Listening for thrift clients...", from_mark=mark)

        # check if 2nd bootstrap succeeded
<<<<<<< HEAD
        self.check_bootstrap_state(node3, 'COMPLETED')
=======
        session = self.patient_exclusive_cql_connection(node3)
        assert_one(session, "SELECT bootstrapped FROM system.local WHERE key='local'", ['COMPLETED'])
>>>>>>> 03991bd6

    def manual_bootstrap_test(self):
        """
            Test adding a new node and bootstrapping it manually. No auto_bootstrap.
            This test also verify that all data are OK after the addition of the new node.
            @jira_ticket CASSANDRA-9022
        """
        cluster = self.cluster
        cluster.populate(2).start(wait_other_notice=True)
        (node1, node2) = cluster.nodelist()

        node1.stress(['write', 'n=1K', '-schema', 'replication(factor=2)',
                      '-rate', 'threads=1', '-pop', 'dist=UNIFORM(1..1000)'])

        session = self.patient_exclusive_cql_connection(node2)
        stress_table = 'keyspace1.standard1'

        original_rows = list(session.execute("SELECT * FROM %s" % stress_table))

        # Add a new node
        node3 = new_node(cluster, bootstrap=False)
        node3.start(wait_for_binary_proto=True)
        node3.repair()
        node1.cleanup()

        current_rows = list(session.execute("SELECT * FROM %s" % stress_table))
        self.assertEquals(original_rows, current_rows)

    def local_quorum_bootstrap_test(self):
        """
        Test that CL local_quorum works while a node is bootstrapping.
        @jira_ticket CASSANDRA-8058
        """

        cluster = self.cluster
        cluster.populate([1, 1])
        cluster.start()

        node1 = cluster.nodes['node1']
        yaml_config = """
        # Create the keyspace and table
        keyspace: keyspace1
        keyspace_definition: |
          CREATE KEYSPACE keyspace1 WITH replication = {'class': 'NetworkTopologyStrategy', 'dc1': 1, 'dc2': 1};
        table: users
        table_definition:
          CREATE TABLE users (
            username text,
            first_name text,
            last_name text,
            email text,
            PRIMARY KEY(username)
          ) WITH compaction = {'class':'SizeTieredCompactionStrategy'};
        insert:
          partitions: fixed(1)
          batchtype: UNLOGGED
        queries:
          read:
            cql: select * from users where username = ?
            fields: samerow
        """
        stress_config = tempfile.NamedTemporaryFile(mode='w+', delete=False)
        stress_config.write(yaml_config)
        stress_config.close()
        node1.stress(['user', 'profile=' + stress_config.name, 'n=2000000',
                      'ops(insert=1)', '-rate', 'threads=50'])

        node3 = new_node(cluster, data_center='dc2')
        node3.start(no_wait=True)
        time.sleep(3)

        with tempfile.TemporaryFile(mode='w+') as tmpfile:
            node1.stress(['user', 'profile=' + stress_config.name, 'ops(insert=1)',
                          'n=500K', 'cl=LOCAL_QUORUM',
                          '-rate', 'threads=5',
                          '-errors', 'retries=2'],
                         stdout=tmpfile, stderr=subprocess.STDOUT)
            os.unlink(stress_config.name)

            tmpfile.seek(0)
            output = tmpfile.read()

        debug(output)
        regex = re.compile("Operation.+error inserting key.+Exception")
        failure = regex.search(output)
        self.assertIsNone(failure, "Error during stress while bootstrapping")

    @known_failure(failure_source='test',
                   jira_url='https://issues.apache.org/jira/browse/CASSANDRA-11281',
                   flaky=True,
                   notes='windows')
    def shutdown_wiped_node_cannot_join_test(self):
        self._wiped_node_cannot_join_test(gently=True)

    @known_failure(failure_source='test',
                   jira_url='https://issues.apache.org/jira/browse/CASSANDRA-11281',
                   flaky=True,
                   notes='windows')
    def killed_wiped_node_cannot_join_test(self):
        self._wiped_node_cannot_join_test(gently=False)

    def _wiped_node_cannot_join_test(self, gently):
        """
        @jira_ticket CASSANDRA-9765
        Test that if we stop a node and wipe its data then the node cannot join
        when it is not a seed. Test both a nice shutdown or a forced shutdown, via
        the gently parameter.
        """
        cluster = self.cluster
        cluster.populate(3)
        cluster.start(wait_for_binary_proto=True)

        stress_table = 'keyspace1.standard1'

        # write some data
        node1 = cluster.nodelist()[0]
        node1.stress(['write', 'n=10K', '-rate', 'threads=8'])

        session = self.patient_cql_connection(node1)
        original_rows = list(session.execute("SELECT * FROM {}".format(stress_table,)))

        # Add a new node, bootstrap=True ensures that it is not a seed
        node4 = new_node(cluster, bootstrap=True)
        node4.start(wait_for_binary_proto=True)

        session = self.patient_cql_connection(node4)
        self.assertEquals(original_rows, list(session.execute("SELECT * FROM {}".format(stress_table,))))

        # Stop the new node and wipe its data
        node4.stop(gently=gently)
        self._cleanup(node4)
        # Now start it, it should not be allowed to join.
        mark = node4.mark_log()
        node4.start(no_wait=True, wait_other_notice=False)
        node4.watch_log_for("A node with address /127.0.0.4 already exists, cancelling join", from_mark=mark)

    @known_failure(failure_source='test',
                   jira_url='https://issues.apache.org/jira/browse/CASSANDRA-11281',
                   flaky=True,
                   notes='windows')
    def decommissioned_wiped_node_can_join_test(self):
        """
        @jira_ticket CASSANDRA-9765
        Test that if we decommission a node and then wipe its data, it can join the cluster.
        """
        cluster = self.cluster
        cluster.populate(3)
        cluster.start(wait_for_binary_proto=True)

        stress_table = 'keyspace1.standard1'

        # write some data
        node1 = cluster.nodelist()[0]
        node1.stress(['write', 'n=10K', '-rate', 'threads=8'])

        session = self.patient_cql_connection(node1)
        original_rows = list(session.execute("SELECT * FROM {}".format(stress_table,)))

        # Add a new node, bootstrap=True ensures that it is not a seed
        node4 = new_node(cluster, bootstrap=True)
        node4.start(wait_for_binary_proto=True, wait_other_notice=True)

        session = self.patient_cql_connection(node4)
        self.assertEquals(original_rows, list(session.execute("SELECT * FROM {}".format(stress_table,))))

        # Decommission the new node and wipe its data
        node4.decommission()
        node4.stop()
        self._cleanup(node4)
        # Now start it, it should be allowed to join
        mark = node4.mark_log()
        node4.start(wait_other_notice=True)
        node4.watch_log_for("JOINING:", from_mark=mark)

    @known_failure(failure_source='test',
                   jira_url='https://issues.apache.org/jira/browse/CASSANDRA-11281',
                   flaky=True,
                   notes='windows')
    def decommissioned_wiped_node_can_gossip_to_single_seed_test(self):
        """
        @jira_ticket CASSANDRA-8072
        @jira_ticket CASSANDRA-8422
        Test that if we decommission a node, kill it and wipe its data, it can join a cluster with a single
        seed node.
        """
        cluster = self.cluster
        cluster.populate(1)
        cluster.start(wait_for_binary_proto=True)

        # Add a new node, bootstrap=True ensures that it is not a seed
        node2 = new_node(cluster, bootstrap=True)
        node2.start(wait_for_binary_proto=True, wait_other_notice=True)

        # Decommision the new node and kill it
        debug("Decommissioning & stopping node2")
        node2.decommission()
        node2.stop(wait_other_notice=False)

        # Wipe its data
        for data_dir in node2.data_directories():
            debug("Deleting {}".format(data_dir))
            shutil.rmtree(data_dir)

        commitlog_dir = os.path.join(node2.get_path(), 'commitlogs')
        debug("Deleting {}".format(commitlog_dir))
        shutil.rmtree(commitlog_dir)

        # Now start it, it should be allowed to join
        mark = node2.mark_log()
        debug("Restarting wiped node2")
        node2.start(wait_other_notice=False)
        node2.watch_log_for("JOINING:", from_mark=mark)

    @known_failure(failure_source='test',
                   jira_url='https://issues.apache.org/jira/browse/CASSANDRA-11281',
                   flaky=True,
                   notes='windows, one fail on linux no-vnode 2.2')
    def failed_bootstrap_wiped_node_can_join_test(self):
        """
        @jira_ticket CASSANDRA-9765
        Test that if a node fails to bootstrap, it can join the cluster even if the data is wiped.
        """
        cluster = self.cluster
        cluster.populate(1)
        cluster.start(wait_for_binary_proto=True)

        stress_table = 'keyspace1.standard1'

        # write some data, enough for the bootstrap to fail later on
        node1 = cluster.nodelist()[0]
        node1.stress(['write', 'n=100K', '-rate', 'threads=8'])
        node1.flush()

        session = self.patient_cql_connection(node1)
        original_rows = list(session.execute("SELECT * FROM {}".format(stress_table,)))

        # Add a new node, bootstrap=True ensures that it is not a seed
        node2 = new_node(cluster, bootstrap=True)
        node2.set_configuration_options(values={'stream_throughput_outbound_megabits_per_sec': 1})

        # kill node2 in the middle of bootstrap
        t = KillOnBootstrap(node2)
        t.start()

        node2.start()
        t.join()
        self.assertFalse(node2.is_running())

        # wipe any data for node2
        self._cleanup(node2)
        # Now start it again, it should be allowed to join
        mark = node2.mark_log()
        node2.start(wait_other_notice=True)
        node2.watch_log_for("JOINING:", from_mark=mark)

    @since('2.1.1')
    def simultaneous_bootstrap_test(self):
        """
        Attempt to bootstrap two nodes at once, to assert the second bootstrapped node fails, and does not interfere.

        Start a one node cluster and run a stress write workload.
        Start up a second node, and wait for the first node to detect it has joined the cluster.
        While the second node is bootstrapping, start a third node. This should fail.

        @jira_ticket CASSANDRA-7069
        @jira_ticket CASSANDRA-9484
        """

        bootstrap_error = ("Other bootstrapping/leaving/moving nodes detected,"
                           " cannot bootstrap while cassandra.consistent.rangemovement is true")

        self.ignore_log_patterns.append(bootstrap_error)

        cluster = self.cluster
        cluster.populate(1)
        cluster.start(wait_for_binary_proto=True)

        node1, = cluster.nodelist()

        node1.stress(['write', 'n=500K', '-schema', 'replication(factor=1)',
                      '-rate', 'threads=10'])

        node2 = new_node(cluster)
        node2.start(wait_other_notice=True)

        node3 = new_node(cluster, remote_debug_port='2003')
        process = node3.start(wait_other_notice=False)
        stdout, stderr = process.communicate()
        self.assertIn(bootstrap_error, stderr, msg=stderr)
        time.sleep(.5)
        self.assertFalse(node3.is_running(), msg="Two nodes bootstrapped simultaneously")

        node2.watch_log_for("Starting listening for CQL clients")

        session = self.patient_exclusive_cql_connection(node2)

        # Repeat the select count(*) query, to help catch
        # bugs like 9484, where count(*) fails at higher
        # data loads.
        for _ in xrange(5):
            assert_one(session, "SELECT count(*) from keyspace1.standard1", [500000], cl=ConsistencyLevel.ONE)

    def test_cleanup(self):
        """
        @jira_ticket CASSANDRA-11179
        Make sure we remove processed files during cleanup
        """
        cluster = self.cluster
        cluster.set_configuration_options(values={'concurrent_compactors': 4})
        cluster.populate(1)
        cluster.start(wait_for_binary_proto=True)
        node1, = cluster.nodelist()
        for x in xrange(0, 5):
            node1.stress(['write', 'n=100k', '-schema', 'compaction(strategy=SizeTieredCompactionStrategy,enabled=false)', 'replication(factor=1)', '-rate', 'threads=10'])
            node1.flush()
        node2 = new_node(cluster)
        node2.start(wait_for_binary_proto=True, wait_other_notice=True)
        event = threading.Event()
        failed = threading.Event()
        jobs = 1
        thread = threading.Thread(target=self._monitor_datadir, args=(node1, event, len(node1.get_sstables("keyspace1", "standard1")), jobs, failed))
        thread.start()
        node1.nodetool("cleanup -j {} keyspace1 standard1".format(jobs))
        event.set()
        thread.join()
        self.assertFalse(failed.is_set())

    def _monitor_datadir(self, node, event, basecount, jobs, failed):
        while True:
            sstables = [s for s in node.get_sstables("keyspace1", "standard1") if "tmplink" not in s]
            debug("---")
            for sstable in sstables:
                debug(sstable)
            if len(sstables) > basecount + jobs:
                debug("Current count is {}, basecount was {}".format(len(sstables), basecount))
                failed.set()
                return
            if event.is_set():
                return
            time.sleep(.1)

    def _cleanup(self, node):
        commitlog_dir = os.path.join(node.get_path(), 'commitlogs')
        for data_dir in node.data_directories():
            debug("Deleting {}".format(data_dir))
            shutil.rmtree(data_dir)
        shutil.rmtree(commitlog_dir)<|MERGE_RESOLUTION|>--- conflicted
+++ resolved
@@ -253,12 +253,7 @@
         node3.watch_log_for("Listening for thrift clients...", from_mark=mark)
 
         # check if 2nd bootstrap succeeded
-<<<<<<< HEAD
         self.check_bootstrap_state(node3, 'COMPLETED')
-=======
-        session = self.patient_exclusive_cql_connection(node3)
-        assert_one(session, "SELECT bootstrapped FROM system.local WHERE key='local'", ['COMPLETED'])
->>>>>>> 03991bd6
 
     def manual_bootstrap_test(self):
         """
